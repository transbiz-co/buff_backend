--- conflicted
+++ resolved
@@ -1041,10 +1041,6 @@
                             on_conflict='profile_id,ad_product,start_date,end_date,report_type_id'
                         ).execute()
                         logger.info(f"報告信息已保存/更新到數據庫: {report_data.get('reportId')}")
-<<<<<<< HEAD
-                        
-=======
->>>>>>> 2c2a162f
                     except Exception as db_error:
                         logger.error(f"保存報告信息到數據庫時出錯: {str(db_error)}")
                         logger.error(traceback.format_exc())
