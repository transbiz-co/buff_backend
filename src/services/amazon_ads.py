--- conflicted
+++ resolved
@@ -1036,16 +1036,12 @@
                             "failure_reason": report_data.get("failureReason")
                         }
                         
-<<<<<<< HEAD
-                        result = supabase.table('amazon_ads_reports').insert(report_record).execute()
-                        logger.info(f"報告信息已保存到數據庫: {report_data.get('reportId')}")
-=======
                         result = supabase.table('amazon_ads_reports').upsert(
                             report_record,
                             on_conflict='profile_id,ad_product,start_date,end_date,report_type_id'
                         ).execute()
                         logger.info(f"報告信息已保存/更新到數據庫: {report_data.get('reportId')}")
->>>>>>> bc8034f5
+                        
                     except Exception as db_error:
                         logger.error(f"保存報告信息到數據庫時出錯: {str(db_error)}")
                         logger.error(traceback.format_exc())
