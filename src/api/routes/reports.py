from fastapi import APIRouter, HTTPException, Depends, Query, Path
from typing import Dict, Any, List, Optional
from datetime import datetime, timedelta
import logging
import traceback

from ...services.amazon_ads import amazon_ads_service, supabase
from ...core.security import decrypt_token
from ...models.enums import ReportStatus, DownloadStatus, ProcessedStatus, AdProduct

# 設定全局日誌
logger = logging.getLogger(__name__)

router = APIRouter(
    prefix="/reports", 
    tags=["amazon-ads-reports"],
    responses={404: {"description": "未找到"}}
)

@router.post(
    "/sync/user/{user_id}",
    summary="同步用戶的所有廣告活動報告",
    description="""
    同步指定用戶的所有 Amazon Ads 廣告活動報告。
    
    此 API 會從用戶的所有配置檔案中獲取廣告活動信息，為每個廣告活動創建報告請求。
    可以選擇指定廣告產品類型 (SPONSORED_PRODUCTS, SPONSORED_BRANDS, SPONSORED_DISPLAY)。
    如果不指定廣告產品類型，將生成所有三種類型的報告。
    支持設置報告的時間範圍。
    """,
    responses={
        200: {
            "description": "同步操作結果",
            "content": {
                "application/json": {
                    "example": {
                        "success": True,
                        "total_profiles": 5,
                        "processed_profiles": 5,
                        "created_reports": 120,
                        "message": "Successfully created 120 reports from 5 of 5 profiles",
                        "details": {
                            "SPONSORED_PRODUCTS": {
                                "success": True,
                                "created_reports": 50
                            },
                            "SPONSORED_BRANDS": {
                                "success": True,
                                "created_reports": 40
                            },
                            "SPONSORED_DISPLAY": {
                                "success": True,
                                "created_reports": 30
                            }
                        }
                    }
                }
            }
        },
        400: {"description": "同步失敗"},
        404: {"description": "未找到用戶或連接檔案"}
    }
)
async def sync_user_reports(
    user_id: str = Path(..., description="用戶 ID"),
    ad_product: Optional[str] = Query(None, description="廣告產品類型 (SPONSORED_PRODUCTS, SPONSORED_BRANDS, SPONSORED_DISPLAY)，不指定則生成所有類型報告"),
    start_date: Optional[str] = Query(None, description="報告開始日期 (YYYY-MM-DD)，默認為前7天"),
    end_date: Optional[str] = Query(None, description="報告結束日期 (YYYY-MM-DD)，默認為前1天")
):
    """
    同步指定用戶的所有廣告活動報告
    
    參數:
        user_id: 用戶 ID
        ad_product: 廣告產品類型，不指定則生成所有類型報告
        start_date: 報告開始日期
        end_date: 報告結束日期
        
    返回:
        同步操作結果，包括創建的報告數量和各類型的詳細信息
    """
    logger.info(f"開始同步用戶 {user_id} 的報告")
    
    # 確定日期範圍
    if not start_date:
        start_date = (datetime.now() - timedelta(days=7)).strftime("%Y-%m-%d")
    if not end_date:
        end_date = (datetime.now() - timedelta(days=1)).strftime("%Y-%m-%d")
    
    logger.info(f"報告時間範圍: {start_date} 至 {end_date}")
    
    # 如果未指定廣告產品類型，則處理所有類型
    ad_product_types = [AdProduct.SPONSORED_PRODUCTS.value, AdProduct.SPONSORED_BRANDS.value, AdProduct.SPONSORED_DISPLAY.value]
    
    if ad_product:
        # 如果指定了特定類型，只處理該類型
        if ad_product in ad_product_types:
            ad_product_types = [ad_product]
        else:
            logger.warning(f"無效的廣告產品類型: {ad_product}")
            raise HTTPException(status_code=400, detail=f"Invalid ad_product: {ad_product}")
    
    # 用於存儲所有類型的結果
    combined_result = {
        "success": False,
        "total_profiles": 0,
        "processed_profiles": 0,
        "created_reports": 0,
        "details": {},
        "failed_profiles": []
    }
    
    at_least_one_success = False
    
    # 處理每種廣告產品類型
    for product_type in ad_product_types:
        logger.info(f"處理廣告產品類型: {product_type}")
        
        try:
            # 調用服務方法批量創建報告
            result = await amazon_ads_service.bulk_create_reports(
                user_id=user_id,
                ad_product=product_type,
                start_date=start_date,
                end_date=end_date
            )
            
            # 記錄詳細結果
            combined_result["details"][product_type] = {
                "success": result.get("success", False),
                "created_reports": result.get("created_reports", 0),
                "message": result.get("message", "")
            }
            
            # 如果至少有一種類型成功，則整體結果為成功
            if result.get("success", False):
                at_least_one_success = True
                
            # 更新合計數據
            combined_result["total_profiles"] = max(combined_result["total_profiles"], result.get("total_profiles", 0))
            combined_result["processed_profiles"] += result.get("processed_profiles", 0)
            combined_result["created_reports"] += result.get("created_reports", 0)
            
            # 合併失敗的配置檔案
            if "failed_profiles" in result:
                combined_result["failed_profiles"].extend(result["failed_profiles"])
            
        except Exception as e:
            logger.error(f"處理 {product_type} 時出錯: {str(e)}")
            logger.error(traceback.format_exc())
            
            # 記錄錯誤
            combined_result["details"][product_type] = {
                "success": False,
                "created_reports": 0,
                "message": f"Error: {str(e)}"
            }
    
    # 設置整體結果的成功狀態
    combined_result["success"] = at_least_one_success
    
    # 創建摘要信息
    if combined_result["created_reports"] > 0:
        combined_result["message"] = (
            f"Successfully created {combined_result['created_reports']} reports " 
            f"from {combined_result['processed_profiles']} profile operations " 
            f"across {len([t for t, r in combined_result['details'].items() if r['success']])} ad types"
        )
    else:
        combined_result["message"] = "No reports were created"
    
    # 檢查是否有錯誤條件
    if not at_least_one_success:
        logger.warning(f"同步用戶 {user_id} 的報告失敗: {combined_result['message']}")
        
        # 如果找不到連接，返回404
        for product_type, result in combined_result["details"].items():
            if "No Amazon Ads connections found" in result.get("message", ""):
                raise HTTPException(status_code=404, detail="No Amazon Ads connections found for this user")
        
        # 其他錯誤返回400
        raise HTTPException(status_code=400, detail=combined_result["message"])
    
    return combined_result

@router.post(
    "/sync/profile/{profile_id}",
    summary="同步特定配置檔案的廣告活動報告",
    description="""
    同步特定 Amazon Ads 配置檔案的所有廣告活動報告。
    
    此 API 會從指定的配置檔案中獲取廣告活動信息，為每個廣告活動創建報告請求。
    可以選擇指定廣告產品類型 (SPONSORED_PRODUCTS, SPONSORED_BRANDS, SPONSORED_DISPLAY)。
    如果不指定廣告產品類型，將生成所有三種類型的報告。
    支持設置報告的時間範圍。
    """,
    responses={
        200: {
            "description": "同步操作結果",
            "content": {
                "application/json": {
                    "example": {
                        "success": True,
                        "profile_id": "3392083858428582",
                        "created_reports": 3,
                        "message": "Successfully created 3 reports across 3 ad types",
                        "details": {
                            "SPONSORED_PRODUCTS": {
                                "success": True,
                                "created_reports": 1
                            },
                            "SPONSORED_BRANDS": {
                                "success": True,
                                "created_reports": 1
                            },
                            "SPONSORED_DISPLAY": {
                                "success": True,
                                "created_reports": 1
                            }
                        }
                    }
                }
            }
        },
        400: {"description": "同步失敗"},
        404: {"description": "未找到配置檔案或連接"}
    }
)
async def sync_profile_reports(
    profile_id: str = Path(..., description="Amazon Ads 配置檔案 ID"),
    ad_product: Optional[str] = Query(None, description="廣告產品類型 (SPONSORED_PRODUCTS, SPONSORED_BRANDS, SPONSORED_DISPLAY)，不指定則生成所有類型報告"),
    start_date: Optional[str] = Query(None, description="報告開始日期 (YYYY-MM-DD)，默認為前7天"),
    end_date: Optional[str] = Query(None, description="報告結束日期 (YYYY-MM-DD)，默認為前1天")
):
    """
    同步特定配置檔案的所有廣告活動報告
    
    參數:
        profile_id: Amazon Ads 配置檔案 ID
        ad_product: 廣告產品類型，不指定則生成所有類型報告
        start_date: 報告開始日期
        end_date: 報告結束日期
        
    返回:
        同步操作結果，包括創建的報告數量和各類型的詳細信息
    """
    logger.info(f"開始同步配置檔案 {profile_id} 的報告")
    
    # 確定日期範圍
    if not start_date:
        start_date = (datetime.now() - timedelta(days=7)).strftime("%Y-%m-%d")
    if not end_date:
        end_date = (datetime.now() - timedelta(days=1)).strftime("%Y-%m-%d")
    
    logger.info(f"報告時間範圍: {start_date} 至 {end_date}")
    
    # 如果未指定廣告產品類型，則處理所有類型
    ad_product_types = [AdProduct.SPONSORED_PRODUCTS.value, AdProduct.SPONSORED_BRANDS.value, AdProduct.SPONSORED_DISPLAY.value]
    
    if ad_product:
        # 如果指定了特定類型，只處理該類型
        if ad_product in ad_product_types:
            ad_product_types = [ad_product]
        else:
            logger.warning(f"無效的廣告產品類型: {ad_product}")
            raise HTTPException(status_code=400, detail=f"Invalid ad_product: {ad_product}")
    
    # 用於存儲所有類型的結果
    combined_result = {
        "success": False,
        "profile_id": profile_id,
        "created_reports": 0,
        "details": {}
    }
    
    at_least_one_success = False
    
    # 處理每種廣告產品類型
    for product_type in ad_product_types:
        logger.info(f"處理廣告產品類型: {product_type}")
        
        try:
            # 調用服務方法創建報告
            result = await amazon_ads_service.create_profile_reports(
                profile_id=profile_id,
                ad_product=product_type,
                start_date=start_date,
                end_date=end_date
            )
            
            # 記錄詳細結果
            combined_result["details"][product_type] = {
                "success": result.get("success", False),
                "created_reports": result.get("created_reports", 0),
                "message": result.get("message", "")
            }
            
            # 如果至少有一種類型成功，則整體結果為成功
            if result.get("success", False):
                at_least_one_success = True
                
            # 更新合計數據
            combined_result["created_reports"] += result.get("created_reports", 0)
            
        except Exception as e:
            logger.error(f"處理 {product_type} 時出錯: {str(e)}")
            logger.error(traceback.format_exc())
            
            # 記錄錯誤
            combined_result["details"][product_type] = {
                "success": False,
                "created_reports": 0,
                "message": f"Error: {str(e)}"
            }
    
    # 設置整體結果的成功狀態
    combined_result["success"] = at_least_one_success
    
    # 創建摘要信息
    if combined_result["created_reports"] > 0:
        combined_result["message"] = (
            f"Successfully created {combined_result['created_reports']} reports " 
            f"across {len([t for t, r in combined_result['details'].items() if r['success']])} ad types"
        )
    else:
        combined_result["message"] = "No reports were created"
    
    # 檢查是否有錯誤條件
    if not at_least_one_success:
        logger.warning(f"同步配置檔案 {profile_id} 的報告失敗: {combined_result['message']}")
        
        # 如果找不到連接，返回404
        for product_type, result in combined_result["details"].items():
            if "Connection not found" in result.get("message", ""):
                raise HTTPException(status_code=404, detail="Connection not found for this profile")
        
        # 其他錯誤返回400
        raise HTTPException(status_code=400, detail=combined_result["message"])
    
    return combined_result

@router.post(
    "/check",
    summary="檢查報告狀態並處理",
    description="""
    檢查報告狀態並處理報告內容。
    
    - 如果提供了 report_id，則只檢查並處理該特定報告
    - 如果未提供 report_id，則處理所有待處理的報告（狀態為 "COMPLETED" 但尚未下載的報告）
    
    處理後的報告將被上傳到 Supabase 存儲桶。
    可以選擇性地指定用戶 ID 或配置檔案 ID 來限制檢查範圍。
    
    注意: 這是唯一的報告檢查 API，可以處理單個報告和批量報告。
    """,
    responses={
        200: {
            "description": "報告處理結果",
            "content": {
                "application/json": {
                    "example": {
                        "total_reports": 5,
                        "processed_reports": 3,
                        "failed_reports": 2,
                        "details": [
                            {
                                "report_id": "12345678-1234-1234-1234-123456789012",
                                "status": "COMPLETED",
                                "download_status": "DOWNLOADED",
                                "message": "報告已成功下載和處理"
                            }
                        ]
                    }
                }
            }
        },
        404: {"description": "未找到報告"},
        500: {"description": "處理報告時出錯"}
    }
)
async def check_and_process_reports(
    report_id: Optional[str] = Query(None, description="報告 ID，可選，若提供則只處理該特定報告"),
    user_id: Optional[str] = Query(None, description="用戶 ID，可選，用於只處理特定用戶的報告"),
    profile_id: Optional[str] = Query(None, description="Amazon Ads 配置檔案 ID，可選，用於只處理特定配置檔案的報告"),
    limit: int = Query(20, description="處理的最大報告數量，默認為 20，僅在批量處理時有效")
):
    """
    檢查報告狀態並處理
    
    參數:
        report_id: 報告 ID，可選，若提供則只處理該特定報告
        user_id: 用戶 ID，可選
        profile_id: Amazon Ads 配置檔案 ID，可選
        limit: 處理的最大報告數量，僅在批量處理時有效
        
    返回:
        報告處理結果
    """
    from ...services.report_processor import ReportProcessor
    
    report_processor = ReportProcessor(amazon_ads_service)
    
    # 如果提供了特定的 report_id，則只處理該報告
    if report_id:
        logger.info(f"檢查特定報告: {report_id}")
        try:
            result = await report_processor.process_report(report_id)
            
            # 將單個報告結果包裝為一致的格式
            return {
                "total_reports": 1,
<<<<<<< HEAD
                "processed_reports": 1 if result.get('download_status') == DownloadStatus.DOWNLOADED.value else 0,
                "failed_reports": 0 if result.get('download_status') == DownloadStatus.DOWNLOADED.value else 1,
=======
                "processed_reports": 1 if result.get('download_status') == DownloadStatus.COMPLETED.value else 0,
                "failed_reports": 0 if result.get('download_status') == DownloadStatus.COMPLETED.value else 1,
>>>>>>> 2c2a162f
                "details": [result]
            }
        except ValueError as e:
            raise HTTPException(status_code=404, detail=str(e))
        except Exception as e:
            logger.error(f"檢查報告 {report_id} 時出錯: {str(e)}")
            logger.error(traceback.format_exc())
            raise HTTPException(status_code=500, detail=f"處理報告時出錯: {str(e)}")
    
    # 否則處理所有待處理的報告
    else:
        logger.info("開始檢查和處理待處理的報告")
        
        try:
<<<<<<< HEAD
            result = await report_processor.process_multiple_reports(
                user_id=user_id,
                profile_id=profile_id,
                limit=limit
            )
=======
            # 構建查詢
            query = supabase.table('amazon_ads_reports').select('*')
            
            # 僅選擇已完成但未下載的報告
            query = query.eq('status', ReportStatus.COMPLETED.value).eq('download_status', DownloadStatus.PENDING.value)
            
            # 如果指定了用戶 ID，則添加過濾條件
            if user_id:
                query = query.eq('user_id', user_id)
                
            # 如果指定了配置檔案 ID，則添加過濾條件
            if profile_id:
                query = query.eq('profile_id', profile_id)
                
            # 執行查詢
            reports_result = query.limit(limit).execute()
            pending_reports = reports_result.data
            
            # 處理結果
            result = {
                "total_reports": len(pending_reports),
                "processed_reports": 0,
                "failed_reports": 0,
                "details": []
            }
            
            # 處理每個報告
            for report in pending_reports:
                try:
                    report_result = await amazon_ads_service.check_and_download_report(report['report_id'])
                    
                    # 更新計數
                    if report_result.get('download_status') == DownloadStatus.COMPLETED.value:
                        result["processed_reports"] += 1
                    else:
                        result["failed_reports"] += 1
                        
                    # 添加詳細信息
                    result["details"].append(report_result)
                    
                except Exception as e:
                    logger.error(f"處理報告 {report['report_id']} 時出錯: {str(e)}")
                    logger.error(traceback.format_exc())
                    
                    # 更新計數
                    result["failed_reports"] += 1
                    
                    # 添加詳細信息
                    result["details"].append({
                        "report_id": report['report_id'],
                        "status": report.get('status'),
                        "download_status": DownloadStatus.FAILED.value,
                        "message": f"處理出錯: {str(e)}"
                    })
>>>>>>> 2c2a162f
            
            return result
            
        except Exception as e:
            logger.error(f"批量處理報告時出錯: {str(e)}")
            logger.error(traceback.format_exc())
            raise HTTPException(status_code=500, detail=f"批量處理報告時出錯: {str(e)}")

@router.post(
    "/sync/amazon/advertising/reporting/campaign/reports",
    summary="申請廣告活動報告",
    description="""
    申請 Amazon 廣告活動報告。
    
    此 API 可以根據不同參數組合申請廣告報告：
    - 若提供 profile_id，則使用該 profile 申請指定的 ad_product campaign report
    - 若提供 user_id，則透過 user_id 找到 public.amazon_ads_connections 底下所有 profile，逐個申請指定的 ad_product campaign report
    - 若未提供 ad_product 參數，則 SP, SB, SD report 都要申請
    
    報告資料將存入 public.amazon_ads_reports 表。
    """,
    responses={
        200: {
            "description": "申請操作結果",
            "content": {
                "application/json": {
                    "example": {
                        "success": True,
                        "total_profiles": 5,
                        "processed_profiles": 5,
                        "created_reports": 120,
                        "message": "Successfully created 120 reports from 5 profiles",
                        "details": {
                            "SPONSORED_PRODUCTS": {
                                "success": True,
                                "created_reports": 50
                            },
                            "SPONSORED_BRANDS": {
                                "success": True,
                                "created_reports": 40
                            },
                            "SPONSORED_DISPLAY": {
                                "success": True,
                                "created_reports": 30
                            }
                        }
                    }
                }
            }
        },
        400: {"description": "申請失敗"},
        404: {"description": "未找到用戶或連接檔案"}
    }
)
async def sync_amazon_advertising_campaign_reports(
    start_date: str = Query(..., description="報告開始日期 (YYYY-MM-DD)"),
    end_date: str = Query(..., description="報告結束日期 (YYYY-MM-DD)"),
    user_id: Optional[str] = Query(None, description="用戶 ID，若提供則為該用戶的所有 profile 申請報告"),
    profile_id: Optional[str] = Query(None, description="Amazon Ads 配置檔案 ID，若提供則為該 profile 申請報告"),
    ad_product: Optional[str] = Query(None, description="廣告產品類型 (SPONSORED_PRODUCTS, SPONSORED_BRANDS, SPONSORED_DISPLAY)，不指定則生成所有類型報告")
):
    """
    申請 Amazon 廣告活動報告
    
    參數:
        start_date: 報告開始日期 (YYYY-MM-DD)
        end_date: 報告結束日期 (YYYY-MM-DD)
        user_id: 用戶 ID，選填
        profile_id: Amazon Ads 配置檔案 ID，選填
        ad_product: 廣告產品類型，不指定則生成所有類型報告
        
    返回:
        申請操作結果，包括創建的報告數量和各類型的詳細信息
    """
    logger.info(f"開始申請廣告活動報告 start_date={start_date}, end_date={end_date}, user_id={user_id}, profile_id={profile_id}, ad_product={ad_product}")
    
    
    try:
        datetime.strptime(start_date, "%Y-%m-%d")
        datetime.strptime(end_date, "%Y-%m-%d")
    except ValueError as e:
        logger.warning(f"日期格式錯誤: {str(e)}")
        raise HTTPException(status_code=400, detail=f"日期格式錯誤: {str(e)}")
    
    # 如果未指定廣告產品類型，則處理所有類型
    ad_product_types = [AdProduct.SPONSORED_PRODUCTS.value, AdProduct.SPONSORED_BRANDS.value, AdProduct.SPONSORED_DISPLAY.value]
    
    if ad_product:
        # 如果指定了特定類型，只處理該類型
        if ad_product in ad_product_types:
            ad_product_types = [ad_product]
        else:
            logger.warning(f"無效的廣告產品類型: {ad_product}")
            raise HTTPException(status_code=400, detail=f"Invalid ad_product: {ad_product}")
    
    # 用於存儲所有類型的結果
    combined_result = {
        "success": False,
        "processed_profiles": 0,
        "created_reports": 0,
        "details": {},
        "failed_profiles": []
    }
    
    at_least_one_success = False
    
    if not user_id and not profile_id:
        logger.info("未提供 user_id 或 profile_id，使用所有 profiles")
        
        all_connections = await amazon_ads_service.get_all_connections()
        
        if not all_connections:
            logger.warning("未找到任何 Amazon Ads 連接")
            raise HTTPException(status_code=404, detail="No Amazon Ads connections found")
        
        logger.info(f"找到 {len(all_connections)} 個 Amazon Ads 連接")
        
        all_profiles_stats = {
            "total_profiles": len(all_connections),
            "processed_profiles": 0
        }
        
        # 處理每種廣告產品類型
        for product_type in ad_product_types:
            logger.info(f"處理廣告產品類型: {product_type}")
            
            product_result = {
                "success": False,
                "created_reports": 0,
                "processed_profiles": 0,
                "failed_profiles": []
            }
            
            for connection in all_connections:
                profile_id = connection.profile_id
                logger.info(f"處理 profile_id={profile_id}")
                
                try:
                    # 調用服務方法創建報告
                    result = await amazon_ads_service.create_profile_reports(
                        profile_id=profile_id,
                        ad_product=product_type,
                        start_date=start_date,
                        end_date=end_date
                    )
                    
                    if result.get("success", False):
                        product_result["processed_profiles"] += 1
                        product_result["created_reports"] += result.get("created_reports", 0)
                    else:
                        product_result["failed_profiles"].append({
                            "profile_id": profile_id,
                            "message": result.get("message", "Unknown error")
                        })
                    
                except Exception as e:
                    logger.error(f"處理 profile_id={profile_id}, product_type={product_type} 時出錯: {str(e)}")
                    logger.error(traceback.format_exc())
                    
                    product_result["failed_profiles"].append({
                        "profile_id": profile_id,
                        "message": str(e)
                    })
            
            product_result["success"] = product_result["processed_profiles"] > 0
            
            # 如果至少有一個 profile 成功，則整體結果為成功
            if product_result["success"]:
                at_least_one_success = True
            
            # 更新合計數據
            all_profiles_stats["processed_profiles"] += product_result["processed_profiles"]
            combined_result["created_reports"] += product_result["created_reports"]
            combined_result["failed_profiles"].extend(product_result["failed_profiles"])
            
            # 記錄詳細結果
            combined_result["details"][product_type] = {
                "success": product_result["success"],
                "created_reports": product_result["created_reports"],
                "message": f"Processed {product_result['processed_profiles']} of {len(all_connections)} profiles"
            }
        
        combined_result["total_profiles"] = all_profiles_stats["total_profiles"]
        combined_result["processed_profiles"] = all_profiles_stats["processed_profiles"]
    
    elif profile_id:
        logger.info(f"使用 profile_id={profile_id} 申請報告")
        
        combined_result["profile_id"] = profile_id
        
        # 處理每種廣告產品類型
        for product_type in ad_product_types:
            logger.info(f"處理廣告產品類型: {product_type}")
            
            try:
                # 調用服務方法創建報告
                result = await amazon_ads_service.create_profile_reports(
                    profile_id=profile_id,
                    ad_product=product_type,
                    start_date=start_date,
                    end_date=end_date
                )
                
                # 記錄詳細結果
                combined_result["details"][product_type] = {
                    "success": result.get("success", False),
                    "created_reports": result.get("created_reports", 0),
                    "message": result.get("message", "")
                }
                
                # 如果至少有一種類型成功，則整體結果為成功
                if result.get("success", False):
                    at_least_one_success = True
                    
                # 更新合計數據
                combined_result["processed_profiles"] += (1 if result.get("success", False) else 0)
                combined_result["created_reports"] += result.get("created_reports", 0)
                
            except Exception as e:
                logger.error(f"處理 {product_type} 時出錯: {str(e)}")
                logger.error(traceback.format_exc())
                
                # 記錄錯誤
                combined_result["details"][product_type] = {
                    "success": False,
                    "created_reports": 0,
                    "message": f"Error: {str(e)}"
                }
    
    if user_id:
        logger.info(f"使用 user_id={user_id} 申請報告")
        
        combined_result["user_id"] = user_id
        user_result_stats = {
            "total_profiles": 0,
            "processed_profiles": 0
        }
        
        # 處理每種廣告產品類型
        for product_type in ad_product_types:
            logger.info(f"處理廣告產品類型: {product_type}")
            
            try:
                # 調用服務方法批量創建報告
                result = await amazon_ads_service.bulk_create_reports(
                    user_id=user_id,
                    ad_product=product_type,
                    start_date=start_date,
                    end_date=end_date
                )
                
                # 記錄詳細結果
                combined_result["details"][product_type] = {
                    "success": result.get("success", False),
                    "created_reports": result.get("created_reports", 0),
                    "message": result.get("message", "")
                }
                
                # 如果至少有一種類型成功，則整體結果為成功
                if result.get("success", False):
                    at_least_one_success = True
                    
                # 更新合計數據
                user_result_stats["total_profiles"] = max(user_result_stats["total_profiles"], result.get("total_profiles", 0))
                user_result_stats["processed_profiles"] += result.get("processed_profiles", 0)
                combined_result["created_reports"] += result.get("created_reports", 0)
                
                # 合併失敗的配置檔案
                if "failed_profiles" in result:
                    combined_result["failed_profiles"].extend(result["failed_profiles"])
                
            except Exception as e:
                logger.error(f"處理 {product_type} 時出錯: {str(e)}")
                logger.error(traceback.format_exc())
                
                # 記錄錯誤
                combined_result["details"][product_type] = {
                    "success": False,
                    "created_reports": 0,
                    "message": f"Error: {str(e)}"
                }
        
        combined_result["total_profiles"] = user_result_stats["total_profiles"]
        combined_result["processed_profiles"] += user_result_stats["processed_profiles"]
    
    # 設置整體結果的成功狀態
    combined_result["success"] = at_least_one_success
    
    # 創建摘要信息
    if combined_result["created_reports"] > 0:
        if profile_id and user_id:
            combined_result["message"] = (
                f"Successfully created {combined_result['created_reports']} reports "
                f"from {combined_result['processed_profiles']} profiles "
                f"across {len([t for t, r in combined_result['details'].items() if r['success']])} ad types"
            )
        elif profile_id:
            combined_result["message"] = (
                f"Successfully created {combined_result['created_reports']} reports "
                f"across {len([t for t, r in combined_result['details'].items() if r['success']])} ad types"
            )
        elif user_id:
            combined_result["message"] = (
                f"Successfully created {combined_result['created_reports']} reports "
                f"from {combined_result['processed_profiles']} of {combined_result['total_profiles']} profiles "
                f"across {len([t for t, r in combined_result['details'].items() if r['success']])} ad types"
            )
        else:  # 所有 profiles
            combined_result["message"] = (
                f"Successfully created {combined_result['created_reports']} reports "
                f"from {combined_result['processed_profiles']} of {combined_result['total_profiles']} profiles "
                f"across {len([t for t, r in combined_result['details'].items() if r['success']])} ad types"
            )
    else:
        combined_result["message"] = "No reports were created"
    
    # 檢查是否有錯誤條件
    if not at_least_one_success:
        logger.warning(f"申請報告失敗: {combined_result['message']}")
        
        if profile_id:
            for product_type, result in combined_result["details"].items():
                if "Connection not found" in result.get("message", ""):
                    raise HTTPException(status_code=404, detail="Connection not found for this profile")
        else:  # user_id
            for product_type, result in combined_result["details"].items():
                if "No Amazon Ads connections found" in result.get("message", ""):
                    raise HTTPException(status_code=404, detail="No Amazon Ads connections found for this user")
        
        # 其他錯誤返回400
        raise HTTPException(status_code=400, detail=combined_result["message"])
    
    return combined_result<|MERGE_RESOLUTION|>--- conflicted
+++ resolved
@@ -6,6 +6,7 @@
 
 from ...services.amazon_ads import amazon_ads_service, supabase
 from ...core.security import decrypt_token
+from ...models.enums import ReportStatus, DownloadStatus, ProcessedStatus, AdProduct
 from ...models.enums import ReportStatus, DownloadStatus, ProcessedStatus, AdProduct
 
 # 設定全局日誌
@@ -409,13 +410,8 @@
             # 將單個報告結果包裝為一致的格式
             return {
                 "total_reports": 1,
-<<<<<<< HEAD
-                "processed_reports": 1 if result.get('download_status') == DownloadStatus.DOWNLOADED.value else 0,
-                "failed_reports": 0 if result.get('download_status') == DownloadStatus.DOWNLOADED.value else 1,
-=======
                 "processed_reports": 1 if result.get('download_status') == DownloadStatus.COMPLETED.value else 0,
                 "failed_reports": 0 if result.get('download_status') == DownloadStatus.COMPLETED.value else 1,
->>>>>>> 2c2a162f
                 "details": [result]
             }
         except ValueError as e:
@@ -430,13 +426,6 @@
         logger.info("開始檢查和處理待處理的報告")
         
         try:
-<<<<<<< HEAD
-            result = await report_processor.process_multiple_reports(
-                user_id=user_id,
-                profile_id=profile_id,
-                limit=limit
-            )
-=======
             # 構建查詢
             query = supabase.table('amazon_ads_reports').select('*')
             
@@ -491,8 +480,8 @@
                         "download_status": DownloadStatus.FAILED.value,
                         "message": f"處理出錯: {str(e)}"
                     })
->>>>>>> 2c2a162f
-            
+            
+            # 返回結果
             return result
             
         except Exception as e:
